from argparse import ArgumentParser
from pathlib import Path

import pytorch_lightning as pl
from pytorch_lightning.plugins import DDPPlugin
from pytorch_lightning.callbacks import ModelCheckpoint
import torch
import os
import wandb
from pytorch_lightning.loggers import WandbLogger

from data import WaymoDataModule
from data.FlyingThings3DDataModule import FlyingThings3DDataModule
from models import FastFlow3DModel, FastFlow3DModelScatter
from utils import str2bool


def get_args():
    """
    Setup all arguments and parse them from commandline.
    :return: The ArgParser args object with everything parsed.
    """
    parser = ArgumentParser()
    parser.add_argument('data_directory', type=str)
    parser.add_argument('experiment_name', type=str)
    parser.add_argument('--batch_size', default=2, type=int)
    parser.add_argument('--full_batch_size', default=None, type=int)
    parser.add_argument('--x_max', default=85, type=float)
    parser.add_argument('--x_min', default=-85, type=float)
    parser.add_argument('--y_max', default=85, type=float)
    parser.add_argument('--y_min', default=-85, type=float)
    parser.add_argument('--z_max', default=3, type=float)
    parser.add_argument('--z_min', default=-3, type=float)
    parser.add_argument('--grid_size', default=512, type=int)
    parser.add_argument('--test_data_available', type=str2bool, nargs='?', const=True, default=False)
    parser.add_argument('--fast_dev_run', type=str2bool, nargs='?', const=True, default=False)
    parser.add_argument('--num_workers', default=4, type=int)
    parser.add_argument('--wandb_enable', type=str2bool, nargs='?', const=True, default=False)
    parser.add_argument('--wandb_project', default="fastflow3d", type=str)
    parser.add_argument('--wandb_entity', default='dllab21fastflow3d', type=str)
    parser.add_argument('--use_sparse_lookup', type=str2bool, nargs='?', const=True, default=False)
    parser.add_argument('--architecture', default='FastFlowNet', type=str)
    parser.add_argument('--resume_from_checkpoint', type=str)
    parser.add_argument('--n_samples', default=2, type=int)  # TODO: Move to FastFlow custom parameters
    parser.add_argument('--max_time', type=str)
    parser.add_argument('--n_points', default=None, type=int)
    # This parameters are for restoring from a checkpoint, from weights and biases
<<<<<<< HEAD
    parser.add_argument('--run_path', default=None, type=str)  # Id of the run
    parser.add_argument('--checkpoint', default=None, type=str)  # Path of the checkpoint
    parser.add_argument('--dataset', default='waymo', type=str)  # Dataset, waymo or flying_things
    parser.add_argument('--apply_pillarization', default=True, type=str2bool)  # False for baseline, true for fastflownet
=======
    parser.add_argument('--run_path', default=None, type=str)  # Id of the run  TODO: What is this?
    # Parameters for multi gpu training
    parser.add_argument('--gpus', default=1, type=int)
    parser.add_argument('--accelerator', default=None, type=str)  # Param of Trainer
    parser.add_argument('--sync_batchnorm', type=str2bool, default=False)  # Param of Trainer
    # See
    # https://pytorch-lightning.readthedocs.io/en/stable/benchmarking/performance.html#when-using-ddp-set-find-unused-parameters-false
    # Use this is a note occurs about no unused parameters found.
    parser.add_argument('--disable_ddp_unused_check', type=str2bool, default=False)
>>>>>>> 047b2a83

    temp_args, _ = parser.parse_known_args()
    # Add the correct model specific args
    if temp_args.architecture == 'FastFlowNet':
        if temp_args.use_sparse_lookup:
            parser = FastFlow3DModel.add_model_specific_args(parser)
        else:
            parser = FastFlow3DModelScatter.add_model_specific_args(parser)
    elif temp_args.architecture == 'FlowNet':  # baseline
        from models.Flow3DModel import Flow3DModel
        parser = Flow3DModel.add_model_specific_args(parser)
    else:
        raise ValueError("no architecture {0} implemented".format(temp_args.architecture))

    # NOTE: Readd this to see all parameters of the trainer
    # parser = pl.Trainer.add_argparse_args(parser)  # Add arguments for the trainer
    # Add model specific arguments here
    return parser.parse_args()


def cli():
    args = get_args()

    if args.use_sparse_lookup and not args.fast_dev_run:
        print("ERROR: Sparse model is not implemented completely. No full run allowed")
        exit(1)

    if args.use_group_norm:
        print("INFO: Using group norm instead of batch norm!")

    dataset_path = Path(args.data_directory)
    # Check if the dataset exists
    if not dataset_path.is_dir() or not dataset_path.exists():
        print(f"Dataset directory not found: {dataset_path}")
        exit(1)

    # We assume, that the length of the grid is the same in x and y direction.
    # Otherwise, we have to implement different grid_cell_sizes for x and y direction
    if args.x_max + abs(args.x_min) != args.y_max + abs(args.y_min):
        raise ValueError("Grid must have same length in x and y direction but has a length of {0} in "
                         "x direction and {1} in y direction".format(args.x_max + abs(args.x_min),
                                                                     args.y_max + abs(args.y_min)))

    grid_cell_size = (args.x_max + abs(args.x_min)) / args.grid_size

    n_pillars_x = args.grid_size
    n_pillars_y = args.grid_size

    if args.architecture == 'FastFlowNet':
        if args.use_sparse_lookup:
            # Tested GPU memory increase from batch size 1 to 2 is 2350MiB
            model = FastFlow3DModel(n_pillars_x=n_pillars_x, n_pillars_y=n_pillars_y, point_features=8,
                                    learning_rate=args.learning_rate)
        else:
            # Tested GPU memory increase from batch size 1 to 2 is 1824MiB
            model = FastFlow3DModelScatter(n_pillars_x=n_pillars_x, n_pillars_y=n_pillars_y,
                                           background_weight=args.background_weight, point_features=8,
                                           learning_rate=args.learning_rate,
                                           use_group_norm=args.use_group_norm)

    elif args.architecture == 'FlowNet':  # baseline
        from models.Flow3DModel import Flow3DModel
        in_channels = 3 if args.dataset == 'flying_things' else 5  # TODO create cfg file?
        model = Flow3DModel(learning_rate=args.learning_rate, n_samples=args.n_samples, in_channels=in_channels)
    else:
        raise ValueError("no architecture {0} implemented".format(args.architecture))
    if args.dataset == 'waymo':
        data_module = WaymoDataModule(dataset_path, grid_cell_size=grid_cell_size, x_min=args.x_min,
                                      x_max=args.x_max, y_min=args.y_min,
                                      y_max=args.y_max, z_min=args.z_min, z_max=args.z_max,
                                      batch_size=args.batch_size,
                                      has_test=args.test_data_available,
                                      num_workers=args.num_workers,
                                      scatter_collate=not args.use_sparse_lookup,
                                      n_pillars_x=n_pillars_x,
                                      n_points=args.n_points, apply_pillarization=args.apply_pillarization)
    elif args.dataset == 'flying_things':
        data_module = FlyingThings3DDataModule(dataset_path,
                                               batch_size=args.batch_size,
                                               has_test=args.test_data_available,
                                               num_workers=args.num_workers,
                                               n_points=args.n_points)
    else:
        raise ValueError('Dataset {} not available'.format(args.dataset))

    # Initialize the weights and biases logger.
    # Name is the name of this run
    # Project is the name of the project
    # Entity is the name of the team
    logger = True  # Not set a logger defaulting to tensorboard
    if args.wandb_enable:
        wandb_api_key = os.getenv("WANDB_API_KEY")
        if not wandb_api_key:
            print("No WandB API key found in env: Set WANDB_API_KEY")
            exit(1)

        wandb.login(key=wandb_api_key)

<<<<<<< HEAD
        # print("Loading checkpoint...")
        # weights_file = wandb.restore("epoch=3-step=7699.ckpt", run_path="dllab21fastflow3d/fastflow3d-prod/a3vvg9pi")
        # run_path = "dllab21fastflow3d/fastflow3d-prod/runs/a3vvg9pi/files/fastflow3d-prod/a3vvg9pi/checkpoint"
        # run_path = "dllab21fastflow3d/fastflow3d-prod/a3vvg9pi/checkpoints"
        # run_path = "dllab21fastflow3d/fastflow3d-prod/a3vvg9pi/fastflow3d-prod/a3vvg9pi/checkpoints"
        # run_path = "dllab21fastflow3d/fastflow3d-prod/a3vvg9pi"
        # file_name = "fastflow3d-prod/a3vvg9pi/checkpoints/epoch=3-step=7699.ckpt"
        # print("RUN PATH: " + run_path)
        # weights_file = wandb.restore(file_name, run_path=run_path)
        # model.load_from_checkpoint(weights_file.name)
=======
>>>>>>> 047b2a83
        run_id = None
        if args.run_path is not None:
            run_id = os.path.basename(os.path.normpath(args.run_path))
            print("Continuing run " + args.run_path)
            print("Run id: " + run_id)

        logger = WandbLogger(name=args.experiment_name, project=args.wandb_project, entity=args.wandb_entity,
                             log_model=True, id=run_id)
        additional_hyperparameters = {'grid_cell_size': grid_cell_size,
                                      'x_min': args.x_min,
                                      'x_max': args.x_max,
                                      'y_max': args.y_max,
                                      'y_min': args.y_min,
                                      'z_min': args.z_min,
                                      'z_max': args.z_max,
                                      'n_pillars_x': n_pillars_x,
                                      'n_pillars_y': n_pillars_y,
                                      'batch_size': args.batch_size,
                                      'full_batch_size': args.full_batch_size,
                                      'has_test': args.test_data_available,
                                      'num_workers': args.num_workers,
                                      'scatter_collate': args.use_sparse_lookup,
                                      'architecture': args.architecture,
                                      'n_points': args.n_points,
                                      'dataset': args.dataset
                                      }
        logger.log_hyperparams(additional_hyperparameters)

    else:
        print("No weights and biases API key set. Using tensorboard instead!")

    gradient_batch_acc = 1  # Do not accumulate batches before performing optimizer step
    if args.full_batch_size is not None:
        gradient_batch_acc = int(args.full_batch_size / args.batch_size)
        print(f"A full batch size is specified. The model will perform gradient update after {gradient_batch_acc} "
              f"smaller batches of size {args.batch_size} to approx. total batch size of {args.full_batch_size}."
              f"PLEASE NOTE that if the network includes layers that need larger batch sizes such as BatchNorm "
              f"they are still computed for each forward pass.")

    plugins = None
    if args.disable_ddp_unused_check:
        if not args.accelerator == "ddp":
            print("FATAL: DDP unused checks can only be disabled when DDP is used as accelerator!")
            exit(1)
        print("Disabling unused parameter check for DDP")
        plugins = DDPPlugin(find_unused_parameters=False)

    # Add a callback for checkpointing after each epoch and the model with best validation loss
    checkpoint_callback = ModelCheckpoint(monitor="val/loss", mode="min", save_last=True)

    # Max epochs can be configured here to, early stopping is also configurable.
    # Some things are definable as callback from pytorch_lightning.callback
    trainer = pl.Trainer.from_argparse_args(args,
                                            precision=32,  # Precision 16 does not seem to work with batchNorm1D
                                            gpus=args.gpus if torch.cuda.is_available() else 0,  # -1 means "all GPUs"
                                            logger=logger,
                                            accumulate_grad_batches=gradient_batch_acc,
                                            log_every_n_steps=5,
                                            plugins=plugins,
                                            callbacks=[checkpoint_callback]
                                            )  # Add Trainer hparams if desired
    # The actual train loop
    trainer.fit(model, data_module)

    # Run also the testing
    if args.test_data_available and not args.fast_dev_run:
        trainer.test()  # Also loads the best checkpoint automatically


if __name__ == '__main__':
    cli()<|MERGE_RESOLUTION|>--- conflicted
+++ resolved
@@ -45,12 +45,6 @@
     parser.add_argument('--max_time', type=str)
     parser.add_argument('--n_points', default=None, type=int)
     # This parameters are for restoring from a checkpoint, from weights and biases
-<<<<<<< HEAD
-    parser.add_argument('--run_path', default=None, type=str)  # Id of the run
-    parser.add_argument('--checkpoint', default=None, type=str)  # Path of the checkpoint
-    parser.add_argument('--dataset', default='waymo', type=str)  # Dataset, waymo or flying_things
-    parser.add_argument('--apply_pillarization', default=True, type=str2bool)  # False for baseline, true for fastflownet
-=======
     parser.add_argument('--run_path', default=None, type=str)  # Id of the run  TODO: What is this?
     # Parameters for multi gpu training
     parser.add_argument('--gpus', default=1, type=int)
@@ -60,7 +54,6 @@
     # https://pytorch-lightning.readthedocs.io/en/stable/benchmarking/performance.html#when-using-ddp-set-find-unused-parameters-false
     # Use this is a note occurs about no unused parameters found.
     parser.add_argument('--disable_ddp_unused_check', type=str2bool, default=False)
->>>>>>> 047b2a83
 
     temp_args, _ = parser.parse_known_args()
     # Add the correct model specific args
@@ -159,19 +152,6 @@
 
         wandb.login(key=wandb_api_key)
 
-<<<<<<< HEAD
-        # print("Loading checkpoint...")
-        # weights_file = wandb.restore("epoch=3-step=7699.ckpt", run_path="dllab21fastflow3d/fastflow3d-prod/a3vvg9pi")
-        # run_path = "dllab21fastflow3d/fastflow3d-prod/runs/a3vvg9pi/files/fastflow3d-prod/a3vvg9pi/checkpoint"
-        # run_path = "dllab21fastflow3d/fastflow3d-prod/a3vvg9pi/checkpoints"
-        # run_path = "dllab21fastflow3d/fastflow3d-prod/a3vvg9pi/fastflow3d-prod/a3vvg9pi/checkpoints"
-        # run_path = "dllab21fastflow3d/fastflow3d-prod/a3vvg9pi"
-        # file_name = "fastflow3d-prod/a3vvg9pi/checkpoints/epoch=3-step=7699.ckpt"
-        # print("RUN PATH: " + run_path)
-        # weights_file = wandb.restore(file_name, run_path=run_path)
-        # model.load_from_checkpoint(weights_file.name)
-=======
->>>>>>> 047b2a83
         run_id = None
         if args.run_path is not None:
             run_id = os.path.basename(os.path.normpath(args.run_path))
