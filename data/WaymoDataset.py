from torch.utils.data import Dataset
import os
import numpy as np
import pickle

from data.util import get_coordinates_and_features

# TODO: tensor operations to make it faster?
# TODO: check context name to ensure two consecutive frames
class WaymoDataset(Dataset):
    """
    Waymo Custom Dataset for flow estimation. For a detailed description of each
    field please refer to:
    https://github.com/waymo-research/waymo-open-dataset/blob/master/waymo_open_dataset/dataset.proto
    """


    def __init__(self, data_path,
                 drop_invalid_point_function=None,
                 point_cloud_transform=None):
        """
        Args:
            data_path (string): Folder with the compressed data.
            transform (callable, optional): Optional transform to be applied
                on a sample.
        """
        super().__init__()
        # Config parameters
        look_up_table_path = os.path.join(data_path, 'look_up_table')
        # It has information regarding the files and transformations

        self.data_path = data_path

        self._drop_invalid_point_function = drop_invalid_point_function
        self._point_cloud_transform = point_cloud_transform

        try:
            with open(look_up_table_path, 'rb') as look_up_table_file:
                self.look_up_table = pickle.load(look_up_table_file)
        except FileNotFoundError:
            raise FileNotFoundError("Look-up table not found, please create it by running preprocess.py")

    def __len__(self) -> int:
        return len(self.look_up_table)

    def __getitem__(self, index):
        """
        Return two point clouds, the current point and its previous one. It also
        return the flow per each point of the current cloud

        A point cloud has a shape of [N, F], being N the number of points and the
        F to the number of features, which is [x, y, z, intensity, elongation]
        """
        current_frame, previous_frame = self.read_point_cloud_pair(index)
        current_frame_pose, previous_frame_pose = self.get_pose_transform(index)
        flows = self.get_flows(current_frame)

        # G_T_C -> Global_TransformMatrix_Current
        G_T_C = np.reshape(np.array(current_frame_pose), [4, 4])

        # G_T_P -> Global_TransformMatrix_Previous
        G_T_P = np.reshape(np.array(previous_frame_pose), [4, 4])
        C_T_P = np.linalg.inv(G_T_C) @ G_T_P
        previous_frame = get_coordinates_and_features(previous_frame, transform=C_T_P)
        current_frame = get_coordinates_and_features(current_frame, transform=None)

        # Drop invalid points according to the method supplied
        if self._drop_invalid_point_function is not None:
            current_frame, flows = self._drop_invalid_point_function(current_frame, flows)
            previous_frame, _ = self._drop_invalid_point_function(previous_frame, None)

        # Perform the pillarization of the point_cloud
        if self._point_cloud_transform is not None:
            current_frame = self._point_cloud_transform(current_frame)
            previous_frame = self._point_cloud_transform(previous_frame)
        # This returns a tuple of augmented pointcloud and grid indices

        return (previous_frame, current_frame), flows

<<<<<<< HEAD
    def save_point_cloud(self, compressed_frame, file_path):
        """
        Compute the point cloud from a frame and stores it into disk.
        :param compressed_frame: compressed frame from a TFRecord
        :param file_path: name path that will have the stored point cloud
        :returns:
            - points - [N, 5] matrix which stores the [x, y, z, intensity, elongation] in the frame reference
            - flows - [N, 4] matrix where each row is the flow for each point in the form [vx, vy, vz, label]
                      in the reference frame
            - transform - [,16] flattened transformation matrix
        """
        frame = self.get_uncompressed_frame(compressed_frame)
        points, flows = self.compute_features(frame)
        point_cloud = np.hstack((points, flows))
        np.save(file_path, point_cloud)
        transform = list(frame.pose.transform)
        return points, flows, transform

    def preprocess(self, tfrecord_path, output_path):
        """
        Preprocess the TFRecord data to store in a suitable form for training
        in disk. A point cloud in disk has dimensions [N, 9] where N is the number of points
        and per each point it stores [x, y, z, intensity, elongation, vx, vy, vz, label]
        :param tfrecord_path: path where are the TFRecord files. They should have the flow extension.
                              They can be downloaded from https://console.cloud.google.com/storage/browser/waymo_open_dataset_scene_flow
        :param output_path: path where the processed point clouds will be saved.
        :return: look_up_table. It has the form [[t_1, t_0], [t_2, t_1], ... , [t_n, t_(n-1)]], where t_i is
                                (file_path, transform), where file_path is the file where the point cloud is stored
                                and transform the transformation to apply to a point to change it reference frame from global
                                to the car frame in that moment.
        """
        look_up_table = []
        data_files = os.listdir(tfrecord_path)
        for i, data_file in enumerate(data_files):
            print(f"Processing file {i + 1} out of {len(data_files)} ({(i + 1)/len(data_files):.2f}%)")
            data_file_path = os.path.join(tfrecord_path, data_file)
            loaded_file = tf.data.TFRecordDataset(data_file_path, compression_type='')
            previous_frame = None
            for j, frame in enumerate(loaded_file):
                point_cloud_path = os.path.join(output_path, "pointCloud_file_" + str(i) + "_frame_" + str(j) + ".npy")
                # Process frame and store point clouds into disk
                _, _, pose_transform = self.save_point_cloud(frame, point_cloud_path)
                if j == 0:
                    previous_frame = (point_cloud_path, pose_transform)
                else:
                    current_frame = (point_cloud_path, pose_transform)
                    look_up_table.append([current_frame, previous_frame])
                    previous_frame = current_frame
                if self._frames_per_segment is not None and j == self._frames_per_segment:  # TODO remove this in the final version
                    break
        return look_up_table

    def get_uncompressed_frame(self, compressed_frame):
        """
        :param compressed_frame: Compressed frame
        :return: Uncompressed frame
        """
        frame = open_dataset.Frame()
        frame.ParseFromString(bytearray(compressed_frame.numpy()))
        return frame

    def compute_features(self, frame):
        """
        :param frame: Uncompressed frame
        :return: [N, F], [N, 4], where N is the number of points, F the number of features,
        which is [x, y, z, intensity, elongation] and 4 in the second results stands for [vx, vy, vz, label], which corresponds
        to the flow information
        """
        range_images, camera_projections, point_flows, range_image_top_pose = parse_range_image_and_camera_projection(
            frame)

        points, cp_points, flows = convert_range_image_to_point_cloud(
            frame,
            range_images,
            camera_projections,
            point_flows,
            range_image_top_pose,
            keep_polar_features=True)

        # 3D points in the vehicle reference frame
        points_all = np.concatenate(points, axis=0)
        flows_all = np.concatenate(flows, axis=0)
        # We skip the range feature since pillars will account for it
        # Note that first are features and then point coordinates
        points_features, points_coord = points_all[:, 1:3], points_all[:, 3:points_all.shape[1]]
        points_all = np.hstack((points_coord, points_features))
        return points_all, flows_all

    def get_coordinates_and_features(self, point_cloud, transform=None):
        """
        Parse a point clound into coordinates and features.
        :param point_cloud: Full [N, 9] point cloud
        :param transform: Optional parameter. Transformation matrix to apply
        to the coordinates of the point cloud
        :return: [N, 5] where N is the number of points and 5 is [x, y, z, intensity, elongation]
        """
        points_coord, features, flows = point_cloud[:, 0:3], point_cloud[:, 3:5], point_cloud[:, 5:]
        if transform is not None:
            ones = np.ones((points_coord.shape[0], 1))
            points_coord = np.hstack((points_coord, ones))
            points_coord = transform @ points_coord.T
            points_coord = points_coord[0:-1, :]
            points_coord = points_coord.T
        point_cloud = np.hstack((points_coord, features))
        return point_cloud

=======
>>>>>>> 69b95948
    def read_point_cloud_pair(self, index):
        """
        Read from disk the current and prvious point cloud given an index
        """
        current_frame = np.load(self.look_up_table[index][0][0])
        previous_frame = np.load(self.look_up_table[index][1][0])
        return current_frame, previous_frame

    def get_pose_transform(self, index):
        """
        Return the frame poses of the current and previous point clouds given an index
        """
        current_frame_pose = self.look_up_table[index][0][1]
        previous_frame_pose = self.look_up_table[index][1][1]
        return current_frame_pose, previous_frame_pose

    def get_flows(self, frame):
        """
        Return the flows given a point cloud
        """
        flows = frame[:, -4:]
        return flows<|MERGE_RESOLUTION|>--- conflicted
+++ resolved
@@ -4,6 +4,7 @@
 import pickle
 
 from data.util import get_coordinates_and_features
+
 
 # TODO: tensor operations to make it faster?
 # TODO: check context name to ensure two consecutive frames
@@ -13,7 +14,6 @@
     field please refer to:
     https://github.com/waymo-research/waymo-open-dataset/blob/master/waymo_open_dataset/dataset.proto
     """
-
 
     def __init__(self, data_path,
                  drop_invalid_point_function=None,
@@ -77,115 +77,6 @@
 
         return (previous_frame, current_frame), flows
 
-<<<<<<< HEAD
-    def save_point_cloud(self, compressed_frame, file_path):
-        """
-        Compute the point cloud from a frame and stores it into disk.
-        :param compressed_frame: compressed frame from a TFRecord
-        :param file_path: name path that will have the stored point cloud
-        :returns:
-            - points - [N, 5] matrix which stores the [x, y, z, intensity, elongation] in the frame reference
-            - flows - [N, 4] matrix where each row is the flow for each point in the form [vx, vy, vz, label]
-                      in the reference frame
-            - transform - [,16] flattened transformation matrix
-        """
-        frame = self.get_uncompressed_frame(compressed_frame)
-        points, flows = self.compute_features(frame)
-        point_cloud = np.hstack((points, flows))
-        np.save(file_path, point_cloud)
-        transform = list(frame.pose.transform)
-        return points, flows, transform
-
-    def preprocess(self, tfrecord_path, output_path):
-        """
-        Preprocess the TFRecord data to store in a suitable form for training
-        in disk. A point cloud in disk has dimensions [N, 9] where N is the number of points
-        and per each point it stores [x, y, z, intensity, elongation, vx, vy, vz, label]
-        :param tfrecord_path: path where are the TFRecord files. They should have the flow extension.
-                              They can be downloaded from https://console.cloud.google.com/storage/browser/waymo_open_dataset_scene_flow
-        :param output_path: path where the processed point clouds will be saved.
-        :return: look_up_table. It has the form [[t_1, t_0], [t_2, t_1], ... , [t_n, t_(n-1)]], where t_i is
-                                (file_path, transform), where file_path is the file where the point cloud is stored
-                                and transform the transformation to apply to a point to change it reference frame from global
-                                to the car frame in that moment.
-        """
-        look_up_table = []
-        data_files = os.listdir(tfrecord_path)
-        for i, data_file in enumerate(data_files):
-            print(f"Processing file {i + 1} out of {len(data_files)} ({(i + 1)/len(data_files):.2f}%)")
-            data_file_path = os.path.join(tfrecord_path, data_file)
-            loaded_file = tf.data.TFRecordDataset(data_file_path, compression_type='')
-            previous_frame = None
-            for j, frame in enumerate(loaded_file):
-                point_cloud_path = os.path.join(output_path, "pointCloud_file_" + str(i) + "_frame_" + str(j) + ".npy")
-                # Process frame and store point clouds into disk
-                _, _, pose_transform = self.save_point_cloud(frame, point_cloud_path)
-                if j == 0:
-                    previous_frame = (point_cloud_path, pose_transform)
-                else:
-                    current_frame = (point_cloud_path, pose_transform)
-                    look_up_table.append([current_frame, previous_frame])
-                    previous_frame = current_frame
-                if self._frames_per_segment is not None and j == self._frames_per_segment:  # TODO remove this in the final version
-                    break
-        return look_up_table
-
-    def get_uncompressed_frame(self, compressed_frame):
-        """
-        :param compressed_frame: Compressed frame
-        :return: Uncompressed frame
-        """
-        frame = open_dataset.Frame()
-        frame.ParseFromString(bytearray(compressed_frame.numpy()))
-        return frame
-
-    def compute_features(self, frame):
-        """
-        :param frame: Uncompressed frame
-        :return: [N, F], [N, 4], where N is the number of points, F the number of features,
-        which is [x, y, z, intensity, elongation] and 4 in the second results stands for [vx, vy, vz, label], which corresponds
-        to the flow information
-        """
-        range_images, camera_projections, point_flows, range_image_top_pose = parse_range_image_and_camera_projection(
-            frame)
-
-        points, cp_points, flows = convert_range_image_to_point_cloud(
-            frame,
-            range_images,
-            camera_projections,
-            point_flows,
-            range_image_top_pose,
-            keep_polar_features=True)
-
-        # 3D points in the vehicle reference frame
-        points_all = np.concatenate(points, axis=0)
-        flows_all = np.concatenate(flows, axis=0)
-        # We skip the range feature since pillars will account for it
-        # Note that first are features and then point coordinates
-        points_features, points_coord = points_all[:, 1:3], points_all[:, 3:points_all.shape[1]]
-        points_all = np.hstack((points_coord, points_features))
-        return points_all, flows_all
-
-    def get_coordinates_and_features(self, point_cloud, transform=None):
-        """
-        Parse a point clound into coordinates and features.
-        :param point_cloud: Full [N, 9] point cloud
-        :param transform: Optional parameter. Transformation matrix to apply
-        to the coordinates of the point cloud
-        :return: [N, 5] where N is the number of points and 5 is [x, y, z, intensity, elongation]
-        """
-        points_coord, features, flows = point_cloud[:, 0:3], point_cloud[:, 3:5], point_cloud[:, 5:]
-        if transform is not None:
-            ones = np.ones((points_coord.shape[0], 1))
-            points_coord = np.hstack((points_coord, ones))
-            points_coord = transform @ points_coord.T
-            points_coord = points_coord[0:-1, :]
-            points_coord = points_coord.T
-        point_cloud = np.hstack((points_coord, features))
-        return point_cloud
-
-=======
->>>>>>> 69b95948
     def read_point_cloud_pair(self, index):
         """
         Read from disk the current and prvious point cloud given an index
