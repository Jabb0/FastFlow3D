--- conflicted
+++ resolved
@@ -20,19 +20,43 @@
         self.n_pillars_x = n_pillars_x
         self.n_pillars_y = n_pillars_y
 
-        self.in_features = in_features
         self.out_features = out_features
 
         self.linear = torch.nn.Linear(in_features=in_features, out_features=out_features)
         self.batch_norm = torch.nn.BatchNorm1d(out_features)
         self.relu = torch.nn.ReLU()
 
-    def forward(self, points, indices):
+    def forward(self, x, indices):
+        """ Input must be the augmented point cloud of shape (n_points, 6) """
+
+        orig_device = x.device
+
+        # linear transformation
+        x = self.linear(x)
+        x = self.batch_norm(x)
+        x = self.relu(x)
+
+        x = x.cpu()
+        indices = indices.cpu()
+        # Snap-to-grid
+        grid = torch.zeros(size=(self.n_pillars_x, self.n_pillars_y, self.out_features),
+                           dtype=torch.float32, device="cpu")
+        # Sum up the embeddings of all points
+
+        for i in range(x.shape[0]):
+            x_idx, y_idx = indices[i]
+            grid[x_idx, y_idx].add_(x[i])  # In-place add operation
+
+        # for grid_x in range(self.n_pillars_x):
+        #     for grid_y in range(self.n_pillars_y):
+        #         grid[grid_x, grid_y] = x[(indices[:, 0] == grid_x) & (indices[:, 1] == grid_y)].sum(axis=0)
+        grid.to(orig_device)
+        return grid
+
+    def forward2(self, points, indices):
         """ Input must be the augmented point cloud of shape (batch_size, n_points, 6)
         and indices of shape (batch_size, n_points, 2)
         """
-
-        orig_device = x.device
 
         # linear transformation
         embedded_points = self.linear(points)
@@ -62,28 +86,10 @@
 
             grid[i] = batch_grid
 
-        x = x.cpu()
-        indices = indices.cpu()
         # Snap-to-grid
-<<<<<<< HEAD
-        grid = torch.zeros(size=(self.n_pillars_x, self.n_pillars_y, self.out_features),
-                           dtype=torch.float32, device="cpu")
-        # Sum up the embeddings of all points
-
-        for i in range(x.shape[0]):
-            x_idx, y_idx = indices[i]
-            grid[x_idx, y_idx].add_(x[i])  # In-place add operation
-
-        # for grid_x in range(self.n_pillars_x):
-        #     for grid_y in range(self.n_pillars_y):
-        #         grid[grid_x, grid_y] = x[(indices[:, 0] == grid_x) & (indices[:, 1] == grid_y)].sum(axis=0)
-        grid.to(orig_device)
-        return grid
-=======
         # grid = torch.zeros(size=(self.n_pillars_x, self.n_pillars_y, self.out_features))
         # for i in range(x.shape[0]):
         #     x_idx, y_idx = indices[i].long()
         #     grid[x_idx, y_idx].add(x[i])
 
-        return embedded_points, grid
->>>>>>> e593699a
+        return embedded_points, grid