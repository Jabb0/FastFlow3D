--- conflicted
+++ resolved
@@ -28,11 +28,7 @@
     grid_cell_indices[:, 1] = ((pc_valid[:, 1] - y_min) / grid_cell_size).astype(int)
 
     # Initialize the new pointcloud with 8 features for each point
-<<<<<<< HEAD
     augmented_pc = np.zeros((pc_valid.shape[0], 6 + num_laser_features))
-=======
-    augmented_pc = np.zeros((pc_valid.shape[0], 8))
->>>>>>> e593699a
     # Set every cell z-center to the same z-center
     augmented_pc[:, 2] = (z_max - z_min) * 1 / 2
     # Set the x cell center depending on the x cell id of each point
@@ -47,56 +43,8 @@
     augmented_pc[:, 4] = pc_valid[:, 1] - augmented_pc[:, 1]
     # z
     augmented_pc[:, 5] = pc_valid[:, 2] - augmented_pc[:, 2]
-    # l0
-    augmented_pc[:, 6] = pc_valid[:, 3]
-    # l1
-    augmented_pc[:, 7] = pc_valid[:, 4]
 
-<<<<<<< HEAD
     # Take the two laser features
     augmented_pc[:, 6:] = pc_valid[:, 3:]
 
-    return augmented_pc, grid_cell_indices
-
-
-def create_pillars(pc, grid_cell_size, x_min, x_max, y_min, y_max, z_min, z_max):
-    """
-    Returns all points with augmented representation and with their corresponding pillar indices.
-    Pillar indices consists of a x and y coordinate, which tells to which pillar the point belongs.
-    """
-    points = list()
-    indices = list()
-
-    # Add points to pillars
-    for point in pc:
-        x, y, z = point
-
-        # Skip points, which are not in the given range.
-        if x < x_min or x >= x_max or y < y_min or y >= y_max or z < z_min or z >= z_max:
-            continue
-
-        # Compute indices of pillar for current point
-        pillar_idx_x = math.floor((x - x_min) / grid_cell_size)
-        pillar_idx_y = math.floor((y - y_min) / grid_cell_size)
-
-        # Center of pillar
-        pillar_x = x_min + pillar_idx_x * grid_cell_size
-        pillar_y = y_min + pillar_idx_y * grid_cell_size
-        x_c = pillar_x + grid_cell_size / 2
-        y_c = pillar_y + grid_cell_size / 2
-        z_c = (z_max - z_min) * 1 / 2
-
-        # Offset from pillar to current point
-        x_delta = x - x_c
-        y_delta = y - y_c
-        z_delta = z - z_c
-
-        # Add augmented point
-        points.append(np.array([x_c, y_c, z_c, x_delta, y_delta, z_delta]))
-        # Add indices of the pillar in which the current point lies.
-        indices.append([pillar_idx_x, pillar_idx_y])
-
-    return np.array(points), np.array(indices)
-=======
-    return augmented_pc, grid_cell_indices, y_valid
->>>>>>> e593699a
+    return augmented_pc, grid_cell_indices